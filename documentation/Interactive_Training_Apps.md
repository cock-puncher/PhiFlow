# Interactive training or optimization

This document assumes you have some basic knowledge of `FieldSequenceModels` and how they interact with the GUI.
If not, checkout the [documentation](Browser_GUI.md).

If the purpose of your application is to train a TensorFlow model, your main application class should extend [TFModel](../phi/tf/model.py) which in turn extends `FieldSequenceModel`.
This has a couple of benefits:

- Model parameters can be saved and loaded from the GUI
- Summaries including the loss value are created and can easily be extended using `add_scalar`
- [TensorBoard](https://www.tensorflow.org/guide/summaries_and_tensorboard) can be launched from the GUI
- Profiling tools can be used in the browser
- A database is set up (see [the guide on data handling](Reading_and_Writing_Data.md))
- The `step` method is implemented by default
- Tensor nodes and database channel names can be passed to `add_field`
- Properties and the application source file are written to the output directory
- A learning rate control is available by default and more controls can be created easily using `editable_float`, `editable_int`

### Simple Example

The following toy example trains a neural network, instanced via the `network()` function to predict 
the velocity based on a density input (note that this is in general not possible, only for very simple
data sets such as the ones used in this example).

```python
from phi.tf.flow import *

class TrainingTest(TFModel):

    def __init__(self):
        TFModel.__init__(self, "Training")
        smoke = world.Smoke(Domain([64] * 2), density=placeholder, velocity=placeholder)

        with self.model_scope():
<<<<<<< HEAD
            pred_force = network(smoke.density, smoke.velocity)
        loss = l2_loss(pred_force - true_force)
=======
            pred_vel = network(smoke.density)
        loss = l2_loss(pred_vel - smoke.velocity)
>>>>>>> 4ce7f288
        self.add_objective("Supervised_Loss", loss)
        
        self.set_data(train=Dataset.load('~/phi/simpleplume', range(0,8)),
                      val=Dataset.load('~/phi/simpleplume', range(8,10)),
                      placeholders=smoke.state)

        self.add_field("Velocity (Ground Truth)", smoke.velocity)
        self.add_field("Velocity (Model)", pred_vel)

app = TrainingTest().show(production=__name__!="__main__")
```

Let's go over what's happening here in detail.
First, the app calls the super constructor, passing only the app's name. Additional parameters
such as learning rate or batch size could be configured here.
Next, a fluid simulation state for a 64x64 2D flow is initialized with placeholders and added to the world.

Now the network can be built. The use of `with self.model_scope()` ensures that the network parameters can be saved and loaded automatically and from the GUI.
The `l2_loss` is part of Φ<sub>*Flow*</sub>'s n-d math package but a regular TensorFlow loss can also be used.
The inherited method `add_objective` sets up the optimizer (ADAM by default). This optimizer will be used in the default `step` implementation.

The following block sets up the data by registering the required fields (the placeholders), and by adding several sims from a data directory as training and validation data (see [the data documentation](Reading_and_Writing_Data.md) for more details).

Finally, the viewable fields are exposed to the GUI. The first line exposes the simulation velocities which was registered, while the second line exposes the graph output `pred_force` which will be recalculated each time the GUI is updated.

Lastly, the app is instantiated and the GUI created in the same way as with a [FieldSequenceModel](../phi/model.py).
You can find a full implementation of this example with a small test conv-net [as part of sources](../apps/simple_tfmodel.py).<|MERGE_RESOLUTION|>--- conflicted
+++ resolved
@@ -32,13 +32,8 @@
         smoke = world.Smoke(Domain([64] * 2), density=placeholder, velocity=placeholder)
 
         with self.model_scope():
-<<<<<<< HEAD
-            pred_force = network(smoke.density, smoke.velocity)
-        loss = l2_loss(pred_force - true_force)
-=======
             pred_vel = network(smoke.density)
         loss = l2_loss(pred_vel - smoke.velocity)
->>>>>>> 4ce7f288
         self.add_objective("Supervised_Loss", loss)
         
         self.set_data(train=Dataset.load('~/phi/simpleplume', range(0,8)),
