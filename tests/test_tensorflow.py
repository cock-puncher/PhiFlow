from unittest import TestCase

import numpy
import tensorflow as tf
if tf.__version__[0] == '2':
    tf = tf.compat.v1
    tf.disable_eager_execution()


from phi.tf.util import placeholder

from phi import math, struct
from phi.geom import box
from phi.physics.field import CenteredGrid
from phi.tf.util import variable


class TestPlaceholder(TestCase):

    def test_direct_placeholders(self):
        tf.reset_default_graph()
        p = placeholder([4])
        self.assertIsInstance(p, tf.Tensor)
        numpy.testing.assert_equal(p.shape.as_list(), [4])
        self.assertEqual(p.name, 'Placeholder:0')
        v = variable(math.zeros([2, 2]))
        numpy.testing.assert_equal(v.shape.as_list(), [2, 2])
        self.assertIsInstance(v, tf.Variable)
        self.assertEqual(v.name, 'Variable:0')

    def test_struct_placeholders(self):
<<<<<<< HEAD
        obj = ([4], CenteredGrid([1, 4, 1], box[0:1], content_type=struct.shape), ([9], [8, 2]))
        tensorflow.reset_default_graph()
=======
        bounds = box[0:1]  # outside unsafe
        with struct.unsafe():
            obj = ([4], CenteredGrid([1, 4, 1], bounds), ([9], [8, 2]))
        tf.reset_default_graph()
>>>>>>> 9965b931
        p = placeholder(obj)
        self.assertEqual(p[0].name, '0:0')
        self.assertEqual(p[1].data.name, '1/data:0')
        self.assertIsInstance(p, tuple)<|MERGE_RESOLUTION|>--- conflicted
+++ resolved
@@ -29,15 +29,8 @@
         self.assertEqual(v.name, 'Variable:0')
 
     def test_struct_placeholders(self):
-<<<<<<< HEAD
         obj = ([4], CenteredGrid([1, 4, 1], box[0:1], content_type=struct.shape), ([9], [8, 2]))
-        tensorflow.reset_default_graph()
-=======
-        bounds = box[0:1]  # outside unsafe
-        with struct.unsafe():
-            obj = ([4], CenteredGrid([1, 4, 1], bounds), ([9], [8, 2]))
         tf.reset_default_graph()
->>>>>>> 9965b931
         p = placeholder(obj)
         self.assertEqual(p[0].name, '0:0')
         self.assertEqual(p[1].data.name, '1/data:0')
