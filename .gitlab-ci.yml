stages:
    - analyze
    - build
    - test

# analyze

flake8:
    # ignore:
    # F401 - imported but unused
    # F403 - unable to detect undefined names
    # F405 - undefined or defined by star imports
    # E231 - missing whitespace after ','
    # E501 - 79 char limit
    stage: analyze
    allow_failure: true
    script:
        - python -m pip install flake8 --quiet --user
        - python -m flake8 --ignore=F401,F403,F405,E231,E501 **/*.py

pylint:
    stage: analyze
    allow_failure: true
    script:
        - pip install pylint --quiet --user
        - pylint -d C0301,W0614  **/*.py

# build

pip:27:
    image: python:2.7
    stage: build
    script:
        - python --version
<<<<<<< HEAD
        - pip install tensorflow==1.10.0 --quiet --user
=======
        - pip install tensorflow==1.14.0 --quiet --user
>>>>>>> ed7f62c3
        - pip install . --user

pip:35:
    image: python:3.5
    stage: build
    script:
        - curl https://bootstrap.pypa.io/get-pip.py -o get-pip.py
        - python3 get-pip.py --user
        - python3 -m pip install tensorflow==1.14.0 --quiet --user
        - python3 -m pip install . --user

# unit test

pytest27:
    image: python:2.7
    stage: test
    script:
        - python --version
        - pip install pytest==4.6.4 --quiet
        - pip install nbformat --quiet --user
        - pip install ipython --quiet --user
        - pytest --version
        - pytest

pytest35:
    image: python:3.5
    stage: test
    script:
        - alias python=python3
        - alias pip="python3 -m pip"
        - pip install pytest==4.6.4 --quiet --user
        - pip install nbformat --quiet --user
        - pip install ipython --quiet --user
        - pytest --version
        - pytest<|MERGE_RESOLUTION|>--- conflicted
+++ resolved
@@ -32,11 +32,7 @@
     stage: build
     script:
         - python --version
-<<<<<<< HEAD
-        - pip install tensorflow==1.10.0 --quiet --user
-=======
         - pip install tensorflow==1.14.0 --quiet --user
->>>>>>> ed7f62c3
         - pip install . --user
 
 pip:35:
