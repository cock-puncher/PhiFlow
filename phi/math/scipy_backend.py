import collections
<<<<<<< HEAD
import scipy.sparse, scipy.signal
from numbers import Number
=======
import numbers
import numpy as np
import scipy.sparse
import scipy.signal

from phi.math.base import Backend

>>>>>>> ed7f62c3

class SciPyBackend(Backend):

    def __init__(self):
        Backend.__init__(self, "SciPy")

    def is_applicable(self, values):
        if values is None: return True
        if isinstance(values, np.ndarray): return True
        if isinstance(values, numbers.Number): return True
        if isinstance(values, bool): return True
        if scipy.sparse.issparse(values): return True
        if isinstance(values, collections.Iterable):
            try:
                for value in values:
                    if not self.is_applicable(value): return False
                return True
            except:
                return False
        return False


    def divide_no_nan(self, x, y):
        # Only for scalars, not arrays yet.
        if y == 0:
            return x * 0
        else:
            return (x/y)

    def random_like(self, shape):
        return np.random.random(shape).astype('f')

    def rank(self, value):
        return len(value.shape)

<<<<<<< HEAD
    def range_like(self, tensor, limit, start=0, delta=1, dtype=None):
        return np.arange(start, limit, delta, dtype)

=======
>>>>>>> ed7f62c3
    def tile(self, value, multiples):
        return np.tile(value, multiples)

    def stack(self, values, axis=0):
        return np.stack(values, axis)

    def concat(self, values, axis):
        return np.concatenate(values, axis)

    def pad(self, value, pad_width, mode="constant", constant_values=0):
        if np.sum(np.array(pad_width)) == 0:
            return value
        if mode.lower() == "constant":
            return np.pad(value, pad_width, "constant", constant_values=constant_values)
        else:
            return np.pad(value, pad_width, mode.lower())

    def add(self, values):
        return np.sum(values, axis=0)

    def reshape(self, value, shape):
        return value.reshape(shape)

    def sum(self, value, axis=None, keepdims=False):
        return np.sum(value, axis=axis, keepdims=keepdims)

    def prod(self, value, axis=None):
<<<<<<< HEAD
=======
        if not isinstance(value, np.ndarray):
            value = np.array(value)
>>>>>>> ed7f62c3
        if value.dtype == bool:
            return np.all(value, axis=axis)
        return np.prod(value, axis=axis)

    def where(self, condition, x=None, y=None):
        if x is None or y is None:
            return np.argwhere(condition)
        return np.where(condition, x, y)

    def py_func(self, func, inputs, Tout, shape_out, stateful=True, name=None, grad=None):
        result = func(*inputs)
        assert result.dtype == Tout, "returned value has wrong type: {}, expected {}".format(result.dtype, Tout)
        assert result.shape == shape_out, "returned value has wrong shape: {}, expected {}".format(result.shape, shape_out)
        return result

    def resample(self, inputs, sample_coords, interpolation="LINEAR", boundary="ZERO"):
        if boundary.lower() == "zero":
            pass # default
        elif boundary.lower() == "replicate":
            sample_coords = clamp(sample_coords, inputs.shape[1:-1])
        elif boundary.lower() == "updim":
            dimensions = inputs.shape[1:-1]
            rank = len(dimensions)
            if rank == 1:
                updim = 0
            else:
                updim = rank - 2
            # Zero boundary resample in positive upper dimension, replicate resample for all other dimensions.
            # Adding 1 will allow out of bounds resample, which results to a zero value.
            dimensions = np.array(dimensions)
            dimensions[updim] = dimensions[updim] + 1
            sample_coords = clamp(sample_coords, dimensions)
        else:
            raise ValueError("Unsupported boundary: %s"%boundary)

        # if interpolation.lower() == "sigmoid":            
        #     def sigmoid(x):
        #         x_sc = 10.0
        #         x_tr = 0.5
        #         b = (np.exp(x_sc * (1 - x_tr)) + 1) / (1 - np.exp(x_sc))
        #         a = -b * (1 + np.exp(x_sc * x_tr))
                
        #         return b + a / (1 + np.exp(-x_sc * (x - x_tr)))

        #     diff = sample_coords - np.floor(sample_coords)
        #     sample_coords = np.floor(sample_coords) + sigmoid(diff)
        #     interpolation = "linear"
        
        import scipy.interpolate
        points = [np.arange(dim) for dim in inputs.shape[1:-1]]
        result = []
        for batch in range(sample_coords.shape[0]):
            components = []
            for dim in range(inputs.shape[-1]):
                resampled = scipy.interpolate.interpn(points, inputs[batch, ..., dim], sample_coords[batch, ...],
                                         method=interpolation.lower(), bounds_error=False, fill_value=0)
                components.append(resampled)
            result.append(np.stack(components, -1))

        result = np.stack(result).astype(inputs.dtype)
        return result

    def zeros_like(self, tensor):
        return np.zeros_like(tensor)

    def ones_like(self, tensor):
        return np.ones_like(tensor)

    def mean(self, value, axis=None):
        return np.mean(value, axis)

    def dot(self, a, b, axes):
        return np.tensordot(a, b, axes)

    def matmul(self, A, b):
        return np.stack([A.dot(b[i]) for i in range(b.shape[0])])

    def while_loop(self, cond, body, loop_vars, shape_invariants=None, parallel_iterations=10, back_prop=True,
                   swap_memory=False, name=None, maximum_iterations=None):
        i = 0
        while cond(*loop_vars):
            if maximum_iterations is not None and i == maximum_iterations: break
            loop_vars = body(*loop_vars)
            i += 1
        return loop_vars

    def abs(self, x):
        return np.abs(x)

    def sign(self, x):
        return np.sign(x)

    def round(self, x):
        return np.round(x)

    def ceil(self, x):
        return np.ceil(x)

    def floor(self, x):
        return np.floor(x)

    def max(self, x, axis=None):
        return np.max(x, axis)

    def min(self, x, axis=None):
        return np.min(x, axis)

    def with_custom_gradient(self, function, inputs, gradient, input_index=0, output_index=None, name_base="custom_gradient_func"):
        return function(*inputs)

    def maximum(self, a, b):
        return np.maximum(a, b)

    def minimum(self, a, b):
        return np.minimum(a, b)

    def sqrt(self, x):
        return np.sqrt(x)

    def exp(self, x):
        return np.exp(x)

    def conv(self, tensor, kernel, padding="SAME"):
        assert tensor.shape[-1] == kernel.shape[-2]
        # kernel = kernel[[slice(None)] + [slice(None, None, -1)] + [slice(None)]*(len(kernel.shape)-3) + [slice(None)]]
        if padding.lower() == "same":
            result = np.zeros(tensor.shape[:-1] + (kernel.shape[-1],), np.float32)
        elif padding.lower() == "valid":
            valid = [tensor.shape[i + 1] - (kernel.shape[i] + 1) // 2 for i in range(tensor_spatial_rank(tensor))]
            result = np.zeros([tensor.shape[0]] + valid + [kernel.shape[-1]], np.float32)
        else:
            raise ValueError("Illegal padding: %s"%padding)
        for batch in range(tensor.shape[0]):
            for o in range(kernel.shape[-1]):
                for i in range(tensor.shape[-1]):
                    result[batch, ..., o] += scipy.signal.correlate(tensor[batch, ..., i], kernel[..., i, o], padding.lower())
        return result

    def expand_dims(self, a, axis=0, number=1):
        for _i in range(number):
            a = np.expand_dims(a, axis)
        return a

    def shape(self, tensor):
        return np.shape(tensor)

    def staticshape(self, tensor):
        return np.shape(tensor)

    def to_float(self, x, float64=False):
        return np.array(x).astype(np.float64 if float64 else np.float32)

    def to_int(self, x, int64=False):
        return np.array(x).astype(np.int64 if int64 else np.int32)

    def to_complex(self, x):
        return np.array(x).astype(np.complex64)

    def cast(self, x, dtype):
        return np.array(x).astype(dtype)

    def gather(self, values, indices):
        return values[indices]

    def gather_nd(self, values, indices):
        # Reduce rank of input indices, by convention it should be [index] so gather works for Tensorflow
        index, = indices
        return values[index]

    def unstack(self, tensor, axis=0):
        if axis < 0:
            axis += len(tensor.shape)
        if axis >= len(tensor.shape) or axis < 0:
            raise ValueError("Illegal axis value")
        result = []
        for i in range(tensor.shape[axis]):
            result.append(tensor[tuple([i if d==axis else slice(None) for d in range(len(tensor.shape))])])
        return result

    def std(self, x, axis=None):
        return np.std(x, axis)

    def boolean_mask(self, x, mask):
        return x[mask]

    def isfinite(self, x):
        return np.isfinite(x)

    def any(self, boolean_tensor, axis=None, keepdims=False):
        return np.any(boolean_tensor, axis=axis, keepdims=keepdims)

    def all(self, boolean_tensor, axis=None, keepdims=False):
        return np.all(boolean_tensor, axis=axis, keepdims=keepdims)

    def scatter(self, points, indices, values, shape, duplicates_handling='undefined'):
        indices = self.unstack(indices, axis=-1)
        array = np.zeros(shape, np.float32)
        if duplicates_handling == 'add':
            np.add.at(array, tuple(indices), values)
        elif duplicates_handling == 'mean':
            count = np.zeros(shape, np.int32)
            np.add.at(array, tuple(indices), values)
            np.add.at(count, tuple(indices), 1)
            count = np.maximum(1, count)
            return array / count
<<<<<<< HEAD
        else: # last, any, undefined
            array[indices] = values
        return array
        
=======
        else:  # last, any, undefined
            array[indices] = values
        return array

>>>>>>> ed7f62c3
    def fft(self, x):
        rank = len(x.shape) - 2
        assert rank >= 1
        if rank == 1:
            return np.fft.fft(x, axis=1)
        elif rank == 2:
            return np.fft.fft2(x, axes=[1,2])
        else:
            return np.fft.fftn(x, axes=list(range(1,rank+1)))

    def ifft(self, k):
        rank = len(k.shape) - 2
        assert rank >= 1
        if rank == 1:
            return np.fft.ifft(k, axis=1)
        elif rank == 2:
            return np.fft.ifft2(k, axes=[1,2])
        else:
            return np.fft.ifftn(k, axes=list(range(1,rank+1)))

    def imag(self, complex):
        return np.imag(complex)

    def real(self, complex):
        return np.real(complex)

    def sin(self, x):
        return np.sin(x)

    def cos(self, x):
        return np.cos(x)

    def dtype(self, array):
        if not isinstance(array, np.ndarray):
            array = np.array(array)
        return array.dtype


def clamp(coordinates, shape):
    assert coordinates.shape[-1] == len(shape)
    for i in range(len(shape)):
        coordinates[...,i] = np.maximum(0, np.minimum(shape[i]-1, coordinates[...,i]))
    return coordinates


def tensor_spatial_rank(field):
    dims = len(field.shape) - 2
    assert dims > 0, "channel has no spatial dimensions"
    return dims


def as_tensor(x):
    if isinstance(x, (list, tuple)):
        return np.array(x)
    else:
        return x<|MERGE_RESOLUTION|>--- conflicted
+++ resolved
@@ -1,8 +1,4 @@
 import collections
-<<<<<<< HEAD
-import scipy.sparse, scipy.signal
-from numbers import Number
-=======
 import numbers
 import numpy as np
 import scipy.sparse
@@ -10,7 +6,6 @@
 
 from phi.math.base import Backend
 
->>>>>>> ed7f62c3
 
 class SciPyBackend(Backend):
 
@@ -46,12 +41,9 @@
     def rank(self, value):
         return len(value.shape)
 
-<<<<<<< HEAD
     def range_like(self, tensor, limit, start=0, delta=1, dtype=None):
         return np.arange(start, limit, delta, dtype)
 
-=======
->>>>>>> ed7f62c3
     def tile(self, value, multiples):
         return np.tile(value, multiples)
 
@@ -79,11 +71,8 @@
         return np.sum(value, axis=axis, keepdims=keepdims)
 
     def prod(self, value, axis=None):
-<<<<<<< HEAD
-=======
         if not isinstance(value, np.ndarray):
             value = np.array(value)
->>>>>>> ed7f62c3
         if value.dtype == bool:
             return np.all(value, axis=axis)
         return np.prod(value, axis=axis)
@@ -289,17 +278,10 @@
             np.add.at(count, tuple(indices), 1)
             count = np.maximum(1, count)
             return array / count
-<<<<<<< HEAD
-        else: # last, any, undefined
-            array[indices] = values
-        return array
-        
-=======
         else:  # last, any, undefined
             array[indices] = values
         return array
 
->>>>>>> ed7f62c3
     def fft(self, x):
         rank = len(x.shape) - 2
         assert rank >= 1
