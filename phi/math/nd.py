--- conflicted
+++ resolved
@@ -7,43 +7,9 @@
 from . import backend as math
 
 
-<<<<<<< HEAD
-def shape(obj):
-    with struct.anytype():
-        return struct.map(lambda tensor: math.shape(tensor), obj)
-
-
-def batch_gather(struct, batches):
-    if isinstance(batches, int):
-        batches = [batches]
-    return struct.map(lambda tensor: tensor[batches, ...], struct)
-    
-
-def ndims(obj):
-    if struct.isstruct(obj):
-        with struct.anytype():
-            return struct.map(lambda o: spatial_rank(o), obj, recursive=False)  # TODO this should be done by the Struct backend
-    return len(math.staticshape(obj))
-
-
-def spatial_rank(obj):
-    """
-    Returns the number of spatial dimensions.
-    Arrays are expected to be of the shape (batch size, spatial dimensions..., component size)
-    The number of spatial dimensions is equal to the tensor rank minus two.
-
-    :param tensor_or_mac: a tensor or StaggeredGrid instance
-    :return: the number of spatial dimensions as an integer
-    """
-    if struct.isstruct(obj):
-        with struct.anytype():
-            return struct.map(lambda o: spatial_rank(o), obj, recursive=False)  # TODO this should be done by the Struct backend
-    return len(math.staticshape(obj)) - 2
-=======
 def spatial_rank(tensor):
     """ The spatial rank of a tensor is ndims - 2. """
     return math.ndims(tensor) - 2
->>>>>>> 9612ccb3
 
 
 def spatial_dimensions(obj):
