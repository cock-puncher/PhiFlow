--- conflicted
+++ resolved
@@ -112,13 +112,9 @@
 
 
 def l2_loss(tensor, batch_norm=True):
-<<<<<<< HEAD
     if isinstance(tensor, StaggeredGrid):
         tensor = tensor.staggered
-    total_loss = math.sum(tensor ** 2)
-=======
     total_loss = math.sum(tensor ** 2) / 2
->>>>>>> ed7f62c3
     if batch_norm:
         batch_size = math.shape(tensor)[0]
         return total_loss / math.to_float(batch_size)
@@ -218,13 +214,8 @@
 def _backward_diff_nd(field, dims):
     df_dq = []
     for dimension in dims:
-<<<<<<< HEAD
         upper_slices = tuple([(slice(1, None) if i==dimension else slice(None)) for i in dims])
         lower_slices = tuple([(slice(-1)      if i==dimension else slice(None)) for i in dims])
-=======
-        upper_slices = [(slice(1, None) if i == dimension else slice(None)) for i in dims]
-        lower_slices = [(slice(-1)      if i == dimension else slice(None)) for i in dims]
->>>>>>> ed7f62c3
         diff = field[(slice(None),)+upper_slices] - field[(slice(None),)+lower_slices]
         padded = math.pad(diff, [[0,0]]+[([1,0] if i == dimension else [0,0]) for i in dims])
         df_dq.append(padded)
@@ -234,15 +225,9 @@
 def _forward_diff_nd(field, dims):
     df_dq = []
     for dimension in dims:
-<<<<<<< HEAD
         upper_slices = tuple([(slice(1, None) if i==dimension else slice(None)) for i in dims])
         lower_slices = tuple([(slice(-1)      if i==dimension else slice(None)) for i in dims])
         diff = field[(slice(None),) + upper_slices] - field[(slice(None),) + lower_slices]
-=======
-        upper_slices = [(slice(1, None) if i == dimension else slice(None)) for i in dims]
-        lower_slices = [(slice(-1)      if i == dimension else slice(None)) for i in dims]
-        diff = field[(slice(None),)+upper_slices] - field[(slice(None),)+lower_slices]
->>>>>>> ed7f62c3
         padded = math.pad(diff, [[0,0]]+[([0,1] if i == dimension else [0,0]) for i in dims])
         df_dq.append(padded)
     return math.stack(df_dq, axis=-1)
@@ -409,307 +394,10 @@
     :param dimensions: list or tuple of dimensions (first spatial axis=1) to be interpolated. Other axes are ignored.
     :return:
     """
-<<<<<<< HEAD
-    __struct__ = struct.Def(['_staggered'])
-
-
-    def __init__(self, staggered):
-        self._staggered = staggered
-
-    @property
-    def staggered(self):
-        return self._staggered
-
-    def __repr__(self):
-        try:
-            return 'StaggeredGrid(shape=%s)' % (self.shape,)
-        except:
-            return 'StaggeredGrid(%s)' % (self.staggered,)
-
-    def at_centers(self):
-        rank = self.spatial_rank
-        dims = range(rank)
-        df_dq = []
-        for d in dims:  # z,y,x
-            upper_slices = [(slice(1, None) if i == d else slice(-1)) for i in dims]
-            lower_slices = [(slice(-1) if i == d else slice(-1)) for i in dims]
-            sum = self.staggered[(slice(None),) + tuple(upper_slices) + (d,)] +\
-                  self.staggered[(slice(None),) + tuple(lower_slices) + (d,)]
-            df_dq.append(sum / rank)
-        return math.stack(df_dq, axis=-1)
-
-    def at_faces(self, face_dimension):  # TODO wrong component order
-        dims = range(self.spatial_rank)
-        components = []
-        for d in dims:  # z,y,x
-            if d == face_dimension:
-                components.append(self.staggered[..., d])
-            else:
-                # Interpolate other components
-                vq = self.staggered[..., d]
-                t = vq
-                for d2 in dims:  # z,y,x
-                    slices1 = tuple([(slice(1, None) if i == d2 else slice(None)) for i in dims])
-                    slices2 = tuple([(slice(-1) if i == d2 else slice(None)) for i in dims])
-                    t = t[(slice(None),) + slices1] + t[(slice(None),) + slices2]
-                    if d2 == d:
-                        t = math.pad(t, [[0, 0]] + [([0, 1] if i == d2 else [0, 0]) for i in dims]) / 2
-                    else:
-                        t = math.pad(t, [[0, 0]] + [([1, 0] if i == d2 else [0, 0]) for i in dims]) / 2
-                components.append(t)
-        return math.stack(components, axis=-1)
-
-    def divergence(self):
-        dims = range(self.spatial_rank)
-        components = []
-        for dim in dims:
-            upper_slices = tuple([(slice(1, None) if i == dim else slice(-1)) for i in dims])
-            lower_slices = tuple([(slice(-1) if i == dim else slice(-1)) for i in dims])
-            diff = self.staggered[(slice(None),) + upper_slices + (dim,)] - \
-                   self.staggered[(slice(None),) + lower_slices + (dim,)]
-            components.append(diff)
-        return math.expand_dims(math.add(components), -1)
-
-    def abs(self):
-        return StaggeredGrid(math.abs(self.staggered))
-
-    def length_squared(self):
-        centered = self.at_centers()
-        scalar = math.sum(centered ** 2, axis=-1)
-        return math.expand_dims(scalar, axis=-1)
-
-    def soft_sqrt(self):
-        return StaggeredGrid(math.sqrt(math.maximum(self.staggered, 1e-20)))
-
-    def normalize(self):
-        v_length = math.sqrt(math.add([self.staggered[..., i] ** 2 for i in range(self.shape[-1])]))
-        global_mean = math.mean(v_length, axis=range(1, self.spatial_rank+1))
-        for i in range(self.spatial_rank+1):
-            global_mean = math.expand_dims(global_mean, -1)
-        return StaggeredGrid(self.staggered / global_mean)
-
-    def total(self):
-        v_length = math.sqrt(math.add([self.staggered[..., i] ** 2 for i in range(self.shape[-1])]))
-        total = math.sum(v_length, axis=range(1, self.spatial_rank+1))
-        for i in range(self.spatial_rank+1):
-            total = math.expand_dims(total, -1)
-        return total
-
-    def batch_div(self, tensor):
-        return StaggeredGrid(self.staggered / tensor)
-
-    def advect(self, field, interpolation='linear', dt=1):
-        """
-    Performs a semi-Lagrangian advection step, propagating the channel through the velocity channel.
-    A backwards Euler step is performed and the smpling is performed according to the interpolation specified.
-        :param field: scalar or vector channel to propagate
-        :param velocity: vector channel specifying the velocity at each point in space. Shape (batch_size, grid_size,
-        :param dt:
-        :param interpolation: linear
-        :return: the advected channel
-        """
-        if isinstance(field, StaggeredGrid):
-            return self._advect_mac(field, interpolation=interpolation, dt=dt)
-        else:
-            return self._advect_centered_field(field, dt, interpolation)
-
-    def _advect_centered_field(self, field, dt, interpolation):
-        centered_velocity = self.at_centers()
-        idx = indices_tensor(centered_velocity)
-
-        velocity_RK1 = centered_velocity
-        sample_coords = idx - 0.5 * velocity_RK1 * dt
-        velocity_RK2 = math.resample(centered_velocity, sample_coords, interpolation=interpolation, boundary='REPLICATE')
-
-        sample_coords = idx - 0.5 * velocity_RK2 * dt
-        velocity_RK3 = math.resample(centered_velocity, sample_coords, interpolation=interpolation, boundary='REPLICATE')
-
-        sample_coords = idx - 1 * velocity_RK3 * dt
-        velocity_RK4 = math.resample(centered_velocity, sample_coords, interpolation=interpolation, boundary='REPLICATE')
-
-        idx = indices_tensor(field)
-        # Runge Kutta 3rd order
-        sample_coords = idx - 1/6 * dt * (1 * velocity_RK1 + 2 * velocity_RK2 + 2 * velocity_RK3 + 1 * velocity_RK4)
-        result = math.resample(field, sample_coords, interpolation=interpolation, boundary='REPLICATE')
-        return result
-
-
-    def _advect_mac(self, field_mac, dt, interpolation):  # TODO wrong component order
-        # Runge Kutta instead of Forward Euler
-        idx = indices_tensor(self.staggered)
-        advected_component_fields = []
-
-        for d in range(self.spatial_rank):
-            velocity_at_staggered_points = self.at_faces(d)
-            velocity_RK1 = velocity_at_staggered_points
-
-            sample_coords = idx - 0.5 * velocity_RK1 * dt
-            velocity_RK2 = math.resample(velocity_at_staggered_points, sample_coords, interpolation=interpolation, boundary='REPLICATE')
-
-            sample_coords = idx - 0.5 * velocity_RK2 * dt
-            velocity_RK3 = math.resample(velocity_at_staggered_points, sample_coords, interpolation=interpolation, boundary='REPLICATE')
-
-            sample_coords = idx - 1 * velocity_RK3 * dt
-            velocity_RK4 = math.resample(velocity_at_staggered_points, sample_coords, interpolation=interpolation, boundary='REPLICATE')
-            
-            # Runge Kutta 4th order
-            sample_coords = idx - 1/6 * dt * (1 * velocity_RK1 + 2 * velocity_RK2 + 2 * velocity_RK3 + 1 * velocity_RK4)
-
-            advected = math.resample(field_mac.staggered[..., d:d + 1], sample_coords, interpolation=interpolation, boundary='REPLICATE')
-            advected_component_fields.append(advected)
-
-        all_advected = math.concat(advected_component_fields, axis=-1)
-        return StaggeredGrid(all_advected)
-        
-
-    def curl(self):
-        rank = spatial_rank(self.staggered)
-        if rank == 3:
-            return self._staggered_curl_3d()
-        elif rank == 2:
-            return self._staggered_curl_2d()
-        else:
-            raise ValueError('Curl requires a two or three-dimensional vector channel')
-
-    def pad(self, lower, upper=None, mode='symmetric'):
-        upper = upper if upper is not None else lower
-        padded = math.pad(self.staggered, [[0,0]] + [[lower,upper]]*self.spatial_rank + [[0,0]], mode)
-        return StaggeredGrid(padded)
-
-    def _staggered_curl_3d(self):  # TODO wrong component order
-        """
-    Calculates the curl operator on a staggered three-dimensional channel.
-    The resulting vector channel is a staggered grid.
-    If the velocities of the vector potential were sampled at the lower faces of a cube, the resulting velocities
-    are sampled at the centers of the upper edges.
-        :param vector_potential: three-dimensional vector potential
-        :return: three-dimensional staggered vector channel
-        """
-        kernel = np.zeros((2, 2, 2, 3, 3), np.float32)
-        derivative = np.array([-1, 1])
-        # x-component: dz/dy - dy/dz
-        kernel[0, :, 0, 2, 0] = derivative
-        kernel[:, 0, 0, 1, 0] = -derivative
-        # y-component: dx/dz - dz/dx
-        kernel[:, 0, 0, 0, 1] = derivative
-        kernel[0, 0, :, 2, 1] = -derivative
-        # z-component: dy/dx - dx/dy
-        kernel[0, 0, :, 1, 2] = derivative
-        kernel[0, :, 0, 0, 2] = -derivative
-
-        vector_potential = math.pad(self.staggered, [[0, 0], [0, 1], [0, 1], [0, 1], [0, 0]], 'SYMMETRIC')
-        vector_field = math.conv(vector_potential, kernel, padding='VALID')
-        return StaggeredGrid(vector_field)
-
-    def _staggered_curl_2d(self):  # TODO wrong component order
-        kernel = np.zeros((2, 2, 1, 2), np.float32)
-        derivative = np.array([-1, 1])
-        # x-component: dz/dy
-        kernel[:, 0, 0, 0] = derivative
-        # y-component: - dz/dx
-        kernel[0, :, 0, 1] = -derivative
-
-        scalar_potential = math.pad(self.staggered, [[0, 0], [0, 1], [0, 1], [0, 0]], 'SYMMETRIC')
-        vector_field = math.conv(scalar_potential, kernel, padding='VALID')
-        return StaggeredGrid(vector_field)
-    
-    def downsample2x(self, interpolation='linear'):
-        print("StaggeredGrid.downsample2x() not implemented")
-        return self
-    
-    def upsample2x(self, interpolation='linear'):
-        print("StaggeredGrid.upsample2x() not implemented")
-        return self
-
-    def __add__(self, other):
-        if isinstance(other, StaggeredGrid):
-            return StaggeredGrid(self.staggered + other.staggered)
-        else:
-            return StaggeredGrid(self.staggered + other)
-
-    def __sub__(self, other):
-        if isinstance(other, StaggeredGrid):
-            return StaggeredGrid(self.staggered - other.staggered)
-        else:
-            return StaggeredGrid(self.staggered - other)
-
-    def __mul__(self, other):
-        if isinstance(other, StaggeredGrid):
-            return StaggeredGrid(self.staggered * other.staggered)
-        else:
-            return StaggeredGrid(self.staggered * other)
-
-    def __rmul__(self, other):
-        return self.__mul__(other)
-
-    def __div__(self, other):
-        if isinstance(other, StaggeredGrid):
-            return StaggeredGrid(self.staggered / other.staggered)
-        else:
-            return StaggeredGrid(self.staggered / other)
-
-    def __truediv__(self, other):
-        return self.__div__(other)
-
-    def __getitem__(self, item):
-        return StaggeredGrid(self.staggered[item])
-
-    @property
-    def shape(self):
-        return self.staggered.shape
-
-    def container_shape(self):
-        return StaggeredGrid(self.shape)
-
-    @property
-    def tensor_rank(self):
-        return len(self.staggered.shape)
-
-    @property
-    def spatial_rank(self):
-        return spatial_rank(self.staggered)
-
-    @property
-    def name(self):
-        try:
-            return self.staggered.name
-        except:
-            return None
-
-    @staticmethod
-    def gradient(scalar_field, padding='symmetric'):
-        if scalar_field.shape[-1] != 1: raise ValueError('Gradient requires a scalar channel as input')
-        rank = spatial_rank(scalar_field)
-        dims = range(rank)
-        field = math.pad(scalar_field, [[0,0]]+[[1,1]]*rank+[[0,0]], mode=padding)
-        df_dq = []
-        for dimension in dims:
-            upper_slices = [(slice(1, None) if i==dimension else slice(1, None)) for i in dims]
-            lower_slices = [(slice(-1)      if i==dimension else slice(1, None)) for i in dims]
-            diff = field[(slice(None),)+tuple(upper_slices)] - field[(slice(None),)+tuple(lower_slices)]
-            df_dq.append(diff)
-        return StaggeredGrid(math.concat(df_dq, axis=-1))
-
-    @staticmethod
-    def from_scalar(scalar_field, axis_forces, padding_mode='constant'):
-        assert scalar_field.shape[-1] == 1, 'channel must be scalar but has %d components' % scalar_field.shape[-1]
-        rank = spatial_rank(scalar_field)
-        dims = range(rank)
-        df_dq = []
-        for dimension in dims:
-            padded_field = math.pad(scalar_field, [[0,0]]+[[1,1] if i == dimension else [0,1] for i in dims]+[[0,0]], padding_mode)
-            upper_slices = [(slice(1, None) if i == dimension else slice(None)) for i in dims]
-            lower_slices = [(slice(-1) if i == dimension else slice(None)) for i in dims]
-            neighbour_sum = padded_field[(slice(None),) + tuple(upper_slices) + (slice(None),)] + \
-                            padded_field[(slice(None),) + tuple(lower_slices) + (slice(None),)]
-            df_dq.append(axis_forces[dimension] * neighbour_sum * 0.5 / rank)
-        return StaggeredGrid(math.concat(df_dq, axis=-1))
-=======
     lower_weight = 1 - upper_weight
     for dimension in spatial_dimensions(tensor):
         if dimension in dimensions:
             upper_slices = [(slice(1, None) if i == dimension else slice(None)) for i in all_dimensions(tensor)]
             lower_slices = [(slice(-1) if i == dimension else slice(None)) for i in all_dimensions(tensor)]
             tensor = tensor[upper_slices] * upper_weight[...,dimension-1] + tensor[lower_slices] * lower_weight[...,dimension-1]
-    return tensor
->>>>>>> ed7f62c3
+    return tensor