--- conflicted
+++ resolved
@@ -243,14 +243,10 @@
     def concat(self, values, axis):
         return self.choose_backend(values).concat(values, axis)
 
-<<<<<<< HEAD
     def tile(self, value, multiples):
         return self.choose_backend(value).tile(value, multiples)
 
     def pad(self, value, pad_width, mode="constant", constant_values=0):
-=======
-    def pad(self, value, pad_width, mode='constant', constant_values=0):
->>>>>>> 4ce7f288
         return self.choose_backend(value).pad(value, pad_width, mode, constant_values)
 
     def add(self, values):
