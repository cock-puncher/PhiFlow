--- conflicted
+++ resolved
@@ -57,7 +57,7 @@
 
     def divide_no_nan(self, x, y):
         raise NotImplementedError(self)
-    
+
     def where(self, condition, x=None, y=None):
         raise NotImplementedError(self)
 
@@ -273,11 +273,7 @@
         return self.choose_backend(x).as_tensor(x)
 
     def random_like(self, tensor):
-<<<<<<< HEAD
-        return self.choose_backend(tensor).random_like(self.shape(tensor))
-=======
         return self.choose_backend(tensor).random_like(tensor)
->>>>>>> fd1f47d8
 
     def stack(self, values, axis=0):
         return self.choose_backend(values).stack(values, axis)
@@ -321,7 +317,7 @@
 
     def range(self, start, limit=None, delta=1, dtype=None):
         return self.choose_backend((start, limit, delta)).range(start, limit, delta, dtype)
-        
+
     def zeros_like(self, tensor):
         return self.choose_backend(tensor).zeros_like(tensor)
 
