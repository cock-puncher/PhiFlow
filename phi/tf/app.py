--- conflicted
+++ resolved
@@ -4,12 +4,6 @@
 import phi.app.app as base_app
 import six
 import tensorflow as tf
-<<<<<<< HEAD
-if tf.__version__[0] == '2':
-    tf = tf.compat.v1
-    tf.disable_eager_execution()
-=======
->>>>>>> 8929d042
 
 from phi.app.app import EditableFloat, EditableInt, EditableValue
 from phi.data.reader import BatchReader
