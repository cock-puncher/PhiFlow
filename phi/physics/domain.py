--- conflicted
+++ resolved
@@ -1,12 +1,8 @@
 import numpy as np
 from phi import struct, math
 from phi.geom import AABox
-<<<<<<< HEAD
-from .physics import State
-=======
 from phi.geom.geometry import assert_same_rank
 from . import State
->>>>>>> 9612ccb3
 from .material import Material, OPEN
 from .field import CenteredGrid, StaggeredGrid, complete_staggered_properties, Field, DIVERGENCE_FREE, \
     unstack_staggered_tensor
