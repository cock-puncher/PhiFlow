--- conflicted
+++ resolved
@@ -77,39 +77,12 @@
             sval_data = backend.cast(sval_data, field.dtype)
             A = backend.sparse_tensor(indices=sidx, values=sval_data, shape=[N, N])
 
-<<<<<<< HEAD
-        if self.autodiff:
-            pressure, iteration = sparse_cg(field, A, self.max_iterations, guess, self.accuracy, back_prop=True) 
-        else:
-            def pressure_gradient(op, grad):
-                return sparse_cg(grad, A, max_gradient_iterations, None, self.gradient_accuracy)[0]
-
-            pressure, iteration = math.with_custom_gradient(sparse_cg,
-                                                            [field, A, self.max_iterations, guess, self.accuracy],
-                                                            pressure_gradient, input_index=0, output_index=0,
-                                                            name_base='scg_pressure_solve')
-
-            max_gradient_iterations = iteration if self.max_gradient_iterations == 'mirror' else self.max_gradient_iterations
-        #if iteration >= self.max_iterations:
-        #    logging.warning('ITERATIONS EXCEED MAXIMUM:  Solution no longer to be trusted.')
-        return pressure, iteration
-
-
-def sparse_cg(field, A, max_iterations, guess, accuracy, back_prop=False):
-    div_vec = math.reshape(field, [-1, int(np.prod(field.shape[1:]))])
-    if guess is not None:
-        guess = math.reshape(guess, [-1, int(np.prod(field.shape[1:]))])
-    apply_A = lambda pressure: math.matmul(A, pressure)
-    result_vec, iterations = conjugate_gradient(div_vec, apply_A, guess, accuracy, max_iterations, back_prop)
-    return math.reshape(result_vec, math.shape(field)), iterations
-=======
         div_vec = math.reshape(field, [-1, int(np.prod(field.shape[1:]))])
         if guess is not None:
             guess = math.reshape(guess, [-1, int(np.prod(field.shape[1:]))])
         apply_A = lambda pressure: math.matmul(A, pressure)
         result_vec, iterations = conjugate_gradient(div_vec, apply_A, guess, self.accuracy, self.max_iterations, enable_backprop)
         return math.reshape(result_vec, math.shape(field)), iterations
->>>>>>> f7814dbd
 
 
 def sparse_pressure_matrix(dimensions, extended_active_mask, extended_fluid_mask, periodic=False):
